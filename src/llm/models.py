--- conflicted
+++ resolved
@@ -4,12 +4,9 @@
 from langchain_deepseek import ChatDeepSeek
 from langchain_google_genai import ChatGoogleGenerativeAI
 from langchain_groq import ChatGroq
-<<<<<<< HEAD
 from langchain_openai import ChatOpenAI, AzureChatOpenAI
-=======
 from langchain_openai import ChatOpenAI
 from langchain_ollama import ChatOllama
->>>>>>> 2c03272e
 from enum import Enum
 from pydantic import BaseModel
 from typing import Tuple, List
@@ -18,12 +15,6 @@
 
 class ModelProvider(str, Enum):
     """Enum for supported LLM providers"""
-<<<<<<< HEAD
-    OPENAI = "OpenAI"
-    GROQ = "Groq"
-    ANTHROPIC = "Anthropic",
-    AZURE_OPENAI = "Azure OpenAI"
-=======
 
     ANTHROPIC = "Anthropic"
     DEEPSEEK = "DeepSeek"
@@ -31,7 +22,6 @@
     GROQ = "Groq"
     OPENAI = "OpenAI"
     OLLAMA = "Ollama"
->>>>>>> 2c03272e
 
 
 class LLMModel(BaseModel):
@@ -71,61 +61,6 @@
         return self.provider == ModelProvider.OLLAMA
 
 
-<<<<<<< HEAD
-# Define available models
-AVAILABLE_MODELS = [
-    LLMModel(
-        display_name="[anthropic] claude-3.5-haiku",
-        model_name="claude-3-5-haiku-latest",
-        provider=ModelProvider.ANTHROPIC
-    ),
-    LLMModel(
-        display_name="[anthropic] claude-3.5-sonnet",
-        model_name="claude-3-5-sonnet-latest",
-        provider=ModelProvider.ANTHROPIC
-    ),
-    LLMModel(
-        display_name="[anthropic] claude-3-opus",
-        model_name="claude-3-opus-latest",
-        provider=ModelProvider.ANTHROPIC
-    ),
-    LLMModel(
-        display_name="[groq] deepseek-r1 70b",
-        model_name="deepseek-r1-distill-llama-70b",
-        provider=ModelProvider.GROQ
-    ),
-    LLMModel(
-        display_name="[groq] llama-3.3 70b",
-        model_name="llama-3.3-70b-versatile",
-        provider=ModelProvider.GROQ
-    ),
-    LLMModel(
-        display_name="[openai] gpt-4o",
-        model_name="gpt-4o",
-        provider=ModelProvider.OPENAI
-    ),
-    LLMModel(
-        display_name="[openai] gpt-4o-mini",
-        model_name="gpt-4o-mini",
-        provider=ModelProvider.OPENAI
-    ),
-    LLMModel(
-        display_name="[openai] o1",
-        model_name="o1",
-        provider=ModelProvider.OPENAI
-    ),
-    LLMModel(
-        display_name="[openai] o3-mini",
-        model_name="o3-mini",
-        provider=ModelProvider.OPENAI
-    ),
-    LLMModel(
-        display_name="[azure openai] deployment",
-        model_name="aoai",
-        provider=ModelProvider.AZURE_OPENAI
-    ),
-]
-=======
 # Load models from JSON file
 def load_models_from_json(json_path: str) -> List[LLMModel]:
     """Load models from a JSON file"""
@@ -156,7 +91,6 @@
 
 # Load Ollama models from JSON
 OLLAMA_MODELS = load_models_from_json(str(ollama_models_json_path))
->>>>>>> 2c03272e
 
 # Create LLM_ORDER in the format expected by the UI
 LLM_ORDER = [model.to_choice_tuple() for model in AVAILABLE_MODELS]
@@ -182,12 +116,8 @@
         for model in AVAILABLE_MODELS
     ]
 
-<<<<<<< HEAD
-def get_model(model_name: str, model_provider: ModelProvider) -> ChatOpenAI | AzureChatOpenAI | ChatGroq | None:
-=======
 
 def get_model(model_name: str, model_provider: ModelProvider) -> ChatOpenAI | ChatGroq | ChatOllama | None:
->>>>>>> 2c03272e
     if model_provider == ModelProvider.GROQ:
         api_key = os.getenv("GROQ_API_KEY")
         if not api_key:
@@ -203,31 +133,7 @@
             # Print error to console
             print(f"API Key Error: Please make sure OPENAI_API_KEY is set in your .env file.")
             raise ValueError("OpenAI API key not found.  Please make sure OPENAI_API_KEY is set in your .env file.")
-<<<<<<< HEAD
-        return ChatOpenAI(model=model_name, api_key=api_key)
-    elif model_provider == ModelProvider.AZURE_OPENAI:
-        # Get and validate API key
-        api_key = os.getenv("AZURE_OPENAI_API_KEY")
-        if not api_key:
-            # Print error to console
-            print(f"API Key Error: Please make sure AZURE_OPENAI_API_KEY is set in your .env file.")
-            raise ValueError("Azure OpenAI API key not found.  Please make sure AZURE_OPENAI_API_KEY is set in your .env file.")
-        # Get and validate Azure Endpoint
-        azure_endpoint = os.getenv("AZURE_OPENAI_ENDPOINT")
-        if not azure_endpoint:
-            # Print error to console
-            print(f"Azure Endpoint Error: Please make sure AZURE_OPENAI_ENDPOINT is set in your .env file.")
-            raise ValueError("Azure OpenAI endpoint not found.  Please make sure AZURE_OPENAI_ENDPOINT is set in your .env file.")
-        # get and validate deployment name
-        azure_deployment_name = os.getenv("AZURE_OPENAI_DEPLOYMENT_NAME")
-        if not azure_deployment_name:
-            # Print error to console
-            print(f"Azure Deployment Name Error: Please make sure AZURE_OPENAI_DEPLOYMENT_NAME is set in your .env file.")
-            raise ValueError("Azure OpenAI deployment name not found.  Please make sure AZURE_OPENAI_DEPLOYMENT_NAME is set in your .env file.")
-        return AzureChatOpenAI(azure_endpoint=azure_endpoint, azure_deployment=azure_deployment_name, api_key=api_key, api_version="2024-10-21")
-=======
         return ChatOpenAI(model=model_name, api_key=api_key, base_url=base_url)
->>>>>>> 2c03272e
     elif model_provider == ModelProvider.ANTHROPIC:
         api_key = os.getenv("ANTHROPIC_API_KEY")
         if not api_key:
